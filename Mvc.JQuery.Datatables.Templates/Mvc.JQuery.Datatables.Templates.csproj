--- conflicted
+++ resolved
@@ -81,12 +81,6 @@
     <Compile Include="Properties\AssemblyInfo.cs" />
   </ItemGroup>
   <ItemGroup>
-<<<<<<< HEAD
-    <None Include="Views\Web.config" />
-  </ItemGroup>
-  <ItemGroup>
-    <Content Include="Content\jquery.dataTables.columnFilter.js" />
-=======
     <None Include="packages.config" />
     <None Include="Views\Web.config" />
   </ItemGroup>
@@ -96,7 +90,6 @@
     <Content Include="Content\jquery-datatables-column-filter\media\js\jquery.dataTables.columnFilter.css" />
     <Content Include="Content\jquery-datatables-column-filter\media\js\jquery.dataTables.columnFilter.js" />
     <Content Include="Content\jquery-datatables-column-filter\media\js\jquery.multiselect.js" />
->>>>>>> b197fb7c
     <Content Include="Views\Shared\DataTable.cshtml" />
   </ItemGroup>
   <ItemGroup>
