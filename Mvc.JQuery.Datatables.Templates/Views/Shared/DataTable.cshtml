--- conflicted
+++ resolved
@@ -40,30 +40,6 @@
             return;
         }
         var $table = $('#@Model.Id');
-<<<<<<< HEAD
-        var dt = $table.dataTable({
-            "aaSorting": @Html.Raw(Model.ColumnSortingString),
-            "bProcessing": true,
-            "bStateSave": @Html.Raw(Model.StateSave ? "true" : "false"),
-            "bServerSide": true,
-            "bFilter": @Model.ShowSearch.ToString().ToLower(),
-            "sDom": '@Html.Raw(Model.Dom)',
-            "aLengthMenu": [[5, 10, 25, 50, -1], [5, 10, 25, 50, "All"]],
-            "bAutoWidth": @Model.AutoWidth.ToString().ToLowerInvariant(),
-            "sAjaxSource": "@Html.Raw(Model.AjaxUrl)", @Html.Raw(Model.TableTools ? "\"oTableTools\" : { \"sSwfPath\": \"//cdn.datatables.net/tabletools/2.2.1/swf/copy_csv_xls_pdf.swf\" }," : "")
-            "fnServerData": function(sSource, aoData, fnCallback) {
-                $.ajax({
-                    "dataType": 'json',
-                    "type": "POST",
-                    "url": sSource,
-                    "data": aoData,
-                    "success": fnCallback
-                });
-            },
-            "aoColumnDefs" : @Html.Raw(Model.ColumnDefsString)
-                @Html.Raw(!string.IsNullOrWhiteSpace(Model.JsOptionsString) ? ", " + Model.JsOptionsString : "")
-            @if (!string.IsNullOrEmpty(Model.Language))
-=======
 
         @{
             var options = new JObject();
@@ -91,7 +67,6 @@
             options["aoColumnDefs"] = new JRaw(Model.ColumnDefsString);
             options["aoSearchCols"] = Model.SearchCols;
             if (Model.JsOptions.Any())
->>>>>>> b197fb7c
             {
                 foreach (var jsOption in Model.JsOptions)
                 {
